--- conflicted
+++ resolved
@@ -73,7 +73,6 @@
       set_fact:
         bastion_hostname: "{{ hostvars[ groups[ ('tag_' ~ env_type ~ '_' ~ guid ~ '_bastion') | replace('-', '_') ].0 ]['ec2_public_dns_name'] }}"
 
-<<<<<<< HEAD
     #TODO: May still want to generate an SSH config for later use
 
 - name: Readiness and SSH DNS disable
@@ -108,13 +107,11 @@
         name: sshd
         state: restarted
       when: dns_config_changed | changed
-=======
 #TODO: May still want to generate an SSH config for later use
     - name: Configure local .ssh/config for bastion proxy use
       gather_facts: False
       include: "{{playbook_dir}}/cloud_providers/{{cloud_provider}}_ssh_config_setup.yml"
       when: 'deploy_local_ssh_config is defined and deploy_local_ssh_config == "true"'
->>>>>>> 85430288
 
 #################################################################################
 #################################################################################
