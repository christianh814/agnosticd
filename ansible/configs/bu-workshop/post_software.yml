# vim: set ft=ansible:
---
- name: Bastion hostname config
  hosts: localhost
  connection: local
  become: false
  tags:
    - workshop
    - workshop_bastion_hostname
  tasks:
    - name: Store bastion hostname as a fact
      set_fact:
        bastion_hostname: "{{ hostvars[ groups[ ('tag_' ~ env_type ~ '_' ~ guid ~ '_bastion') | replace('-', '_') ].0 ]['ec2_public_dns_name'] }}"

# TODO: metrics nodeselector


- name: User volumes on NFS server
  hosts: 
    - "{{ ('tag_' ~ env_type ~ '_' ~ guid ~ '_nfs') | replace('-', '_') }}"
  gather_facts: False
  vars_files:
    - "env_vars.yml"
    - "env_secret_vars.yml"
    - "ssh_vars.yml"
  tasks:
    - name: Create user vols
      shell: "mkdir -p /srv/nfs/user-vols/vol{1..{{ user_vols }}}"
    - name: chmod the user vols
      shell: "chmod -R 777 /srv/nfs/user-vols"

- name: NFS voume configuration
  hosts: 
    - "{{ ('tag_' ~ env_type ~ '_' ~ guid ~ '_bastion') | replace('-', '_') }}"
  vars_files:
    - "env_vars.yml"
    - "env_secret_vars.yml"
    - "ssh_vars.yml"
  tasks:
    - name: Set NFS related facts
      set_fact:
        nfs_host: "{{ hostvars[ groups[ ('tag_' ~ env_type ~ '_' ~ guid ~ '_nfs') | replace('-', '_') ].0 ]['ec2_public_dns_name'] }}"
        pv_size: '10Gi'
        pv_list: "{{ nfs_shares }}"
        persistentVolumeReclaimPolicy: Retain

    # TODO: I think I can get rid of this pvs because I do it later
    - name: Generate PV file
      template:
        src: "{{ playbook_dir }}/files/pvs.j2"
        dest: "/root/pvs-{{ env_type }}-{{ guid }}.yml"
      tags: 
        - gen_pv_file

    - set_fact:
        pv_size: "{{ user_vols_size }}"
        persistentVolumeReclaimPolicy: Recycle

    - name: Generate user vol PV file
      template:
        src: "{{ playbook_dir }}/files/userpvs.j2"
        dest: "/root/userpvs-{{ env_type }}-{{ guid }}.yml"
      tags:
        - gen_user_vol_pv

    - shell: 'oc create -f /root/pvs-{{ env_type }}-{{ guid }}.yml || oc update -f /root/pvs-{{ env_type }}-{{ guid }}.yml'

    - shell: 'oc create -f /root/userpvs-{{ env_type }}-{{ guid }}.yml || oc update -f /root/userpvs-{{ env_type }}-{{ guid }}.yml'

- name: Workshop admins
  hosts: 
    - "{{ ('tag_' ~ env_type ~ '_' ~ guid ~ '_master') | replace('-', '_') }}"
  vars_files:
    - "env_vars.yml"
    - "env_secret_vars.yml"
    - "ssh_vars.yml"
  tags:
    - workshop
    - workshop_admins
  tasks:
##TODO: Use htpasswd module if possible. Need to look into it.
  - name: Add administrative user to htpasswd file
    command: "htpasswd -b /etc/origin/master/htpasswd admin openshift3"

- name: Create Workshop NFS shares
  hosts: 
    - "{{ ('tag_' ~ env_type ~ '_' ~ guid ~ '_nfs') | replace('-', '_') }}"
  vars_files:
    - "env_vars.yml"
    - "env_secret_vars.yml"
    - "ssh_vars.yml"
  tags:
    - workshop
    - workshop_nfs
  tasks:
    - name: Create workshop nfs directory
      file:
        name: '/srv/nfs/{{ item }}'
        state: directory
        mode: 0777
        owner: nfsnobody
        group: nfsnobody
        recurse: True
      with_items:
        - '{{ workshop_shares }}'

    - name: Create workshop exports file
      file:
        path: "/etc/exports.d/{{ env_type }}-{{ guid }}-workshop.exports"
        state: touch
        mode: 755

    - name: Update workshop exports file
      lineinfile:
        dest: "/etc/exports.d/{{ env_type }}-{{ guid }}-workshop.exports"
        line: "/srv/nfs/{{ item }} *(rw,root_squash,no_wdelay,sync)"
        state: present
      with_items:
        - '{{ workshop_shares }}'
      run_once: True

    - name: Reload NFS exports
      shell: "exportfs -r"

- name: Workshop PVs
  hosts: 
    - "{{ ('tag_' ~ env_type ~ '_' ~ guid ~ '_master') | replace('-', '_') }}"
  vars_files:
    - "env_vars.yml"
    - "env_secret_vars.yml"
    - "ssh_vars.yml"
  tags:
    - workshop
    - create_workshop_vol_pvs
  tasks:
    - set_fact:
        pv_size: '10Gi'
        pv_list: "{{ workshop_shares }}"
        persistentVolumeReclaimPolicy: Retain
        nfs_hostname: "{{ hostvars[ groups[ ('tag_' ~ env_type ~ '_' ~ guid ~ '_nfs') | replace('-', '_') ].0 ]['ansible_fqdn'] }}"

    - name: Generate workshop PV file
      template:
        src: "files/{{ env_type }}_pvs.j2"
        dest: "/root/pvs-{{ env_type }}-{{ guid }}.yml"

    - name: Create workshop PVs
      shell: 'oc create -f /root/pvs-{{ env_type }}-{{ guid }}.yml || oc update -f /root/pvs-{{ env_type }}-{{ guid }}.yml'

- name: Workshop infrastructure
  hosts: 
    - "{{ ('tag_' ~ env_type ~ '_' ~ guid ~ '_master') | replace('-', '_') }}"
  vars_files:
    - "env_vars.yml"
    - "env_secret_vars.yml"
    - "ssh_vars.yml"
  tags:
    - workshop
    - workshop_infra
  tasks:
    - name: Give administrative user cluster-admin privileges
      command: "{{ oc_path }} adm policy add-cluster-role-to-user cluster-admin admin"

    - name: Check for workshop-infra project
      command: "{{ oc_path }}  get project workshop-infra"

      register: result
      ignore_errors: true

    - name: Create workshop-infra project
      command: "{{ oc_path }} adm new-project workshop-infra --admin admin --node-selector='env=infra'"

      when: result | failed
## TODO: Should we bundle all of these into an
## items or subelements list?
    - name: Make workshop-infra project network global
      command: "{{ oc_path }} adm pod-network make-projects-global workshop-infra"

    - name: Set workshop-infra SCC for anyuid
      command: "{{ oc_path }} adm policy add-scc-to-group anyuid system:serviceaccounts:workshop-infra"

    - name: Add capabilities within anyuid which is not really ideal
      command: "{{ oc_path }} patch scc/anyuid --patch '{\"requiredDropCapabilities\":[\"MKNOD\",\"SYS_CHROOT\"]}'"


    - name: Copy nexus.yaml to master
      copy:
        src: "files/nexus.yaml"
        dest: "/root/nexus.yaml"

    - name: Check if Nexus was already provisioned
      command: "{{ oc_path }} get service nexus -n workshop-infra"

      register: install_nexus
      ignore_errors: true

    - name: Instantiate nexus from template
      command: "{{ oc_path }} create -f /root/nexus.yaml -n workshop-infra"

      when: install_nexus | failed

    # looks like we need a better check - it seems we're ready up to several
    # seconds before the router finds out about us, so we might want another
    # http check to make sure nexus is responding
    - name: Wait for Nexus to be running
      command: "{{ oc_path }} get dc/nexus -o yaml -n workshop-infra"

      register: result
      until: '"availableReplicas: 1" in result.stdout'
      retries: 5
      delay: 60

    - name: Wait for Nexus to be happy
      uri:
        url: "http://nexus.workshop-infra.svc.cluster.local:8081/content/repositories/"
        status_code: 200
      register: nexus_happy
      until: nexus_happy | success
      retries: 5
      delay: 60

    - name: Install EPEL (for jq)
      package:
        name: "https://dl.fedoraproject.org/pub/epel/epel-release-latest-7.noarch.rpm"
        state: installed

## TODO: Use the yum module to enable/disable repos
    - name: Disable EPEL
      command: "yum-config-manager --disablerepo=epel"

    - name: Install jq
      package:
        name: jq
        state: present
        enablerepo: epel

    - name: Copy Nexus addrepo script
      copy:
        src: "files/addrepo.sh"
        dest: "/root/addrepo.sh"

    - name: Check for redhat-ga repository in Nexus
      uri:
        url: "http://nexus.workshop-infra.svc.cluster.local:8081/content/repositories/redhat-ga"
        status_code: 200
      register: redhat_ga_out
      ignore_errors: true

    - name: Add redhat-ga repository for Nexus
      shell: "NEXUS_BASE_URL=nexus.workshop-infra.svc.cluster.local:8081 bash /root/addrepo.sh redhat-ga https://maven.repository.redhat.com/ga/"
      when: redhat_ga_out | failed

    - name: Check for JBoss repository in Nexus
      uri:
        url: "http://nexus.workshop-infra.svc.cluster.local:8081/content/repositories/jboss"
        status_code: 200
      register: redhat_ga_out
      ignore_errors: true

    - name: Add redhat-ga repository for Nexus
      shell: "NEXUS_BASE_URL=nexus.workshop-infra.svc.cluster.local:8081 bash /root/addrepo.sh jboss https://repository.jboss.org/nexus/content/repositories/public"
      when: redhat_ga_out | failed

    - name: Copy gitlab-template.yaml to master
      copy:
        src: "files/gitlab-template.yaml"
        dest: "/root/gitlab-template.yaml"

    - name: Check if Gitlab was already provisioned
      command: "{{ oc_path }} get service gitlab-ce -n workshop-infra"

      register: install_gitlab
      ignore_errors: true

    - name: Instantiate Gitlab from template
      shell: >
        {{ oc_path }} process -f /root/gitlab-template.yaml
        -v APPLICATION_HOSTNAME=gitlab-ce-workshop-infra.{{ cloudapps_suffix }}
        -v GITLAB_ROOT_PASSWORD=password | {{ oc_path }} create -f - -n workshop-infra

      when: install_gitlab | failed
      tags:
        - instantiate-gitlab

    - name: Wait for Gitlab to be running
      command: "{{ oc_path }} get dc/gitlab-ce -o yaml -n workshop-infra"

      register: result
      until: '" availableReplicas: 1" in result.stdout'
      retries: 8
      delay: 60
      tags:
        - wait-for-gitlab

    - name: Copy simple-java-s2i IS to server
      copy:
        src: "files/java-s2i-is.yaml"
        dest: "/root/java-s2i-is.yaml"
      tags:
        - copy-java-s2i-is

    - name: Create simple-java-s2i IS in openshift namespace
      shell: "{{ oc_path }} create -f /root/java-s2i-is.yaml -n openshift || {{ oc_path }} replace -f /root/java-s2i-is.yaml -n openshift"

      tags:
        - create-java-s2i-is

    - name: Create Jenkins pipeline template in openshift namespace
      shell: "{{ oc_path }} create -f https://raw.githubusercontent.com/openshift-roadshow/nationalparks/1.0.0/ose3/pipeline-template.yaml -n openshift || {{ oc_path }} replace -f https://raw.githubusercontent.com/openshift-roadshow/nationalparks/1.0.0/ose3/pipeline-template.yaml -n openshift"

      tags:
        - create-pipeline-template

    - name: Check for workshop lab build
      command: "{{ oc_path }} get svc/labs -n workshop-infra"

      ignore_errors: true
      register: labs_service_out

    - name: Build workshop lab server
      shell: >
        {{ oc_path }} new-app
<<<<<<< HEAD
        --name=labs jboss-eap70-openshift~{{ lab_url }}#{{ lab_tag }}
=======

        --name=labs {{ lab_url }}#{{ lab_tag }} \
>>>>>>> 54c7cd52
        -e ROUTER_ADDRESS={{cloudapps_suffix}}
        -e CONSOLE_ADDRESS=master.{{subdomain_base}}
        -e DEFAULT_LAB=roadshow
        -e WORKSHOPS_URLS={{ lab_content }}
        -n workshop-infra;
        {{ oc_path }} expose service labs -n workshop-infra

      when: labs_service_out | failed
      tags:
        - build-workshop-labs

- name: GitLab nfs permissions hack
  hosts: 
    - "{{ ('tag_' ~ env_type ~ '_' ~ guid ~ '_nfs') | replace('-', '_') }}"
  vars_files:
    - "env_vars.yml"
    - "env_secret_vars.yml"
    - "ssh_vars.yml"
  tags:
    - workshop
    - workshop_nfs_hack
  tasks:

## TODO: Use the file module for controlling ownership.
## This ensures idempotency and only changes when necessary.
    - name: Fix ownership of git-data
      shell: "chown -R 998:root /srv/nfs/gitlab-data"

    - name: Fix permission on git-data
      shell: "chmod -R 700 /srv/nfs/gitlab-data/git-data"

    - name: Fix permission on git-data/repositories
      shell: "chmod -R 2770 /srv/nfs/gitlab-data/git-data/repositories"

- name: Project Request Template
  hosts: 
    - "{{ ('tag_' ~ env_type ~ '_' ~ guid ~ '_master') | replace('-', '_') }}"
  vars_files:
    - "env_vars.yml"
    - "env_secret_vars.yml"
    - "ssh_vars.yml"
  tags:
    - workshop
    - project_request
  tasks:

    - name: Copy project request template to master
      copy:
        src: files/project-template.yaml
        dest: /root/project-template.yaml

    - name: Check for project request template
      command: "{{ oc_path }} get template project-request -n default"

      register: request_template
      ignore_errors: true

    - name: Create project request template in default project
      shell: "{{ oc_path }} create -f /root/project-template.yaml -n default || {{ oc_path }} replace -f /root/project-template.yaml -n default"
      when: request_template | failed

    - name: Update master config file to use project request template
      lineinfile:
        regexp: "  projectRequestTemplate"
        dest: "/etc/origin/master/master-config.yaml"
        line: '  projectRequestTemplate: "default/project-request"'
        state: present
      register: master_config

    - name: Restart master service
      service:
        name: atomic-openshift-master
        state: restarted
      when: master_config.changed

- name: Workshop Users
  hosts: 
    - "{{ ('tag_' ~ env_type ~ '_' ~ guid ~ '_master') | replace('-', '_') }}"
  vars_files:
    - "env_vars.yml"
    - "env_secret_vars.yml"
    - "ssh_vars.yml"
  tags:
    - workshop
    - workshop_users
  tasks:

    - name: Add log path to Ansible configuration
      lineinfile:
        regexp: "^#log_path"
        dest: "/etc/ansible/ansible.cfg"
        line: "log_path = /root/ansible.log"
        state: present

    - name: Copy vars file to master
      copy:
        src: "env_vars.yml"
        dest: "/root/{{ env_type }}_vars.yml"

    - name: Copy user provision Ansible script remotely
      copy:
        src: "files/userprovision.yaml"
        dest: "/root/userprovision.yaml"

    - name: Set Gitlab internal hostname
      set_fact:
        gitlab_hostname: 'gitlab-ce.workshop-infra.svc.cluster.local'

    - name: Get root user token
      uri:
        url: 'http://gitlab-ce.workshop-infra.svc.cluster.local/api/v3/session'
        body: 'login=root&password=password'
        method: POST
        status_code: 201
      register: root_token_out
      until: root_token_out|success
      retries: 3
      delay: 60

    - name: Create root token fact
      set_fact:
        root_token: '{{ root_token_out.json.private_token }}'

    - name: Execute user provision Ansible script remotely
      shell: >
        ansible-playbook
        -i localhost /root/userprovision.yaml
        -e config={{ env_type }}
        -e user={{ item }}
        -e root_token={{ root_token }}
        -e gitlab_hostname={{ gitlab_hostname }}
      with_sequence: start=0 end={{ user_vols }} format=%02d

- name: Cache Java dependencies
  hosts: 
    - "{{ ('tag_' ~ env_type ~ '_' ~ guid ~ '_master') | replace('-', '_') }}"
  vars_files:
    - "env_vars.yml"
    - "env_secret_vars.yml"
    - "ssh_vars.yml"
  vars:
    workshop_repos:
      - "nationalparks"
      - "mlbparks"
      - "parksmap-web"
  tags:
    - workshop
    - workshop_java_dependencies
  tasks:
    - name: Install Maven and Java
      yum:
        name: '{{ item }}'
        state: present
        enablerepo: "rhui-REGION-rhel-server-optional"
      with_items:
        - "maven"
        - "java-1.8.0-openjdk-devel"

    - name: Remove m2 folder
      file:
        path: "/home/ec2-user/.m2/repository"
        state: absent

    - name: Make repos directory
      file:
        path: "/home/ec2-user/repos"
        state: directory

    - name: Clone app repositories
      git:
        repo: 'https://github.com/openshift-roadshow/{{ item }}'
        dest: "/home/ec2-user/repos/{{ item }}"
      with_items:
        - '{{ workshop_repos }}'

    - name: Deploy maven settings file
      template:
        src: "files/maven.xml.j2"
        dest: "/home/ec2-user/maven.xml"
        mode: 0755
        owner: ec2-user

    - name: Build and cache dependencies
      shell: >
        mvn -q -s /home/ec2-user/maven.xml -f /home/ec2-user/repos/{{ item }}/pom.xml install
      with_items:
        - '{{ workshop_repos }}'
<|MERGE_RESOLUTION|>--- conflicted
+++ resolved
@@ -320,12 +320,8 @@
     - name: Build workshop lab server
       shell: >
         {{ oc_path }} new-app
-<<<<<<< HEAD
         --name=labs jboss-eap70-openshift~{{ lab_url }}#{{ lab_tag }}
-=======
-
-        --name=labs {{ lab_url }}#{{ lab_tag }} \
->>>>>>> 54c7cd52
+
         -e ROUTER_ADDRESS={{cloudapps_suffix}}
         -e CONSOLE_ADDRESS=master.{{subdomain_base}}
         -e DEFAULT_LAB=roadshow
