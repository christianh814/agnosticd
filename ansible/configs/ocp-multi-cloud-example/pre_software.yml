--- conflicted
+++ resolved
@@ -58,7 +58,6 @@
   become: true
   gather_facts: false
   vars_files:
-<<<<<<< HEAD
     - "{{ ANSIBLE_REPO_PATH }}/configs/{{ env_type }}/env_vars.yml"
     - "{{ ANSIBLE_REPO_PATH }}/configs/{{ env_type }}/env_secret_vars.yml"
   tasks:
@@ -85,7 +84,14 @@
   tasks:
     - debug:
         msg: "Pre-Software checks completed successfully"
-=======
+
+### This section is only used when "install_lets_encrypt_certificates" is true. Not Required.
+- name: Install Let's Encrypt Wildcard Certificates
+  hosts: bastions
+  run_once: true
+  become: true
+  gather_facts: false
+  vars_files:
   - "{{ ANSIBLE_REPO_PATH }}/configs/{{ env_type }}/env_vars.yml"
   tasks:
   - name: Create Let's Encrypt Certificates
@@ -104,5 +110,4 @@
     - acme_renew_automatically: True
     - acme_force_issue: False
     when:
-    - install_lets_encrypt_certificates|d(False)|bool
->>>>>>> e78f5691
+    - install_lets_encrypt_certificates|d(False)|bool