# vim: set ft=ansible:
---
- name: Step 004.1 - Local host preparation for OpenShift deployment
  hosts: localhost
  connection: local
  become: False
  gather_facts: False
  vars_files:
    - "{{ ANSIBLE_REPO_PATH }}/configs/{{ env_type }}/env_vars.yml"
    - "{{ ANSIBLE_REPO_PATH }}/configs/{{ env_type }}/env_secret_vars.yml"
  tags:
    - generate_ansible_hosts_file
    - step004
    - step004.1
  tasks:
    - name: Add identity providers to the list
      set_fact:
        identity_providers: "{{ identity_providers + [available_identity_providers[item]] }}"
      when:
        - available_identity_providers is defined
        - available_identity_providers[item] is defined
      with_items: "{{ install_idms|d([]) }}"

    - name: generate ansible hosts file for 3.7 and earlier
      template:
        src: "{{ ANSIBLE_REPO_PATH }}/configs/{{ env_type }}/files/hosts_template.j2"
        dest: "{{ ANSIBLE_REPO_PATH }}/workdir/hosts-{{ env_type }}-{{ guid }}"
      when:
<<<<<<< HEAD
        - osrelease | version_compare('3.9', '<')

=======
        - osrelease is version_compare('3.9', '<')
>>>>>>> 308b0530
    - name: generate ansible hosts file for 3.9 and later
      template:
        src: "{{ ANSIBLE_REPO_PATH }}/configs/{{ env_type }}/files/hosts_template.{{ osrelease }}.j2"
        dest: "{{ ANSIBLE_REPO_PATH }}/workdir/hosts-{{ env_type }}-{{ guid }}"
      when:
        - osrelease is version_compare('3.9', '>=')

<<<<<<< HEAD
# - name: Step 004.2 - Bastion preparation for OpenShift deployment
#   hosts:
# #    - "{{ ('tag_' ~ env_type ~ '_' ~ guid ~ '_bastion') | replace('-', '_') }}"
#     - bastions
#   gather_facts: False
#   become: yes
#   vars_files:
#     - "{{ ANSIBLE_REPO_PATH }}/configs/{{ env_type }}/env_vars.yml"
#   roles:
#     - "{{ ANSIBLE_REPO_PATH }}/roles/host-ocp-provisioner"
#   tags:
#     - openshift_provisioner_tasks
#     - step004
#     - step004.2
=======
- name: Step 00xxxxx bastion preparation for OpenShift deployment
  hosts:
    - "{{ ('tag_' ~ env_type ~ '_' ~ guid ~ '_bastion') | replace('-', '_') }}"
    - bastions
  become: true
  gather_facts: False
  vars_files:
    - "../configs/{{ env_type }}/env_vars.yml"
    - "../configs/{{ env_type }}/env_secret_vars.yml"
  tags:
    - openshift_host_templates
    - openshift_install_idm_cert
  tasks:
    - name: Ensure directory /etc/ansible exists
      file:
        path: /etc/ansible
        state: directory

    - name: Copy over ansible hosts file
      copy:
        src: "../workdir/hosts-{{ env_type }}-{{ guid }}"
        dest: /etc/ansible/hosts

    - name: get idm certificate
      get_url:
        url: "{{idm_ca_url}}"
        dest: /root/ca.crt
        mode: 0440
      when: >
        (install_idm is defined and install_idm == "ldap")
        or 'ldap' in install_idms|d([])

    - when: >
        (install_idm is defined and install_idm == "htpasswd")
        or 'htpasswd' in install_idms|d([])
      block:
        - name: Install httpd-tools
          package:
            name: httpd-tools

        # NOTE: We do not use 'htpasswd' module here because we have 200 entries to
        # create in the htpasswd file. It would take >1min instead of <1s using a
        # jinja2 template.
        - name: Generate htpasswd hash for user_password
          shell: >-
            htpasswd -nb "userN" "{{user_password}}"|cut -d: -f2
          register: htpasswd_line
          when:
            - user_password is defined
            - user_password_hash is not defined

        - name: Set fact user_password_hash
          set_fact:
            user_password_hash: "{{htpasswd_line.stdout}}"
          when:
            - user_password is defined
            - user_password_hash is not defined
            - htpasswd_line is succeeded

        - name: Generate htpasswd hash for admin user
          shell: >-
            htpasswd -nb "admin" "{{admin_password}}"|cut -d: -f2
          register: htpasswd_line
          when:
            - admin_password_hash is not defined
            - admin_password is defined

        - name: Set fact admin_password_hash
          set_fact:
            admin_password_hash: "{{htpasswd_line.stdout}}"
          when:
            - admin_password is defined
            - admin_password_hash is not defined
            - htpasswd_line is succeeded

        - name: Generate htpasswd file
          template:
            src: "../configs/{{env_type}}/files/htpasswd.openshift"
            dest: /root/htpasswd.openshift

- name: Configuring openshift-provisioner
  hosts:
    - "{{ ('tag_' ~ env_type ~ '_' ~ guid ~ '_bastion') | replace('-', '_') }}"
    - bastions
  gather_facts: False
  become: yes
  vars_files:
    - "../configs/{{ env_type }}/env_vars.yml"
  roles:
    - "../roles/openshift-provisioner"
  tags:
    - openshift_provisioner_tasks
>>>>>>> 308b0530

#########################Configuring openshift-nodes

- name: Step 004.3 - Node preparation for OpenShift deployment
  gather_facts: False
  become: yes
  hosts:
    # - "{{ ('tag_' ~ env_type ~ '_' ~ guid ~ '_infranode') | replace('-', '_') }}"
    # - "{{ ('tag_' ~ env_type ~ '_' ~ guid ~ '_node') | replace('-', '_') }}"
    # - "{{ ('tag_' ~ env_type ~ '_' ~ guid ~ '_master') | replace('-', '_') }}"
    - nodes
    - infranodes
    - masters
  vars_files:
    - "{{ ANSIBLE_REPO_PATH }}/configs/{{ env_type }}/env_vars.yml"
  roles:
    - "{{ ANSIBLE_REPO_PATH }}/roles/host-ocp-node"
  tags:
    - openshift_node_tasks
<<<<<<< HEAD
    - step004
    - step004.3

# - name: Install Atomic and pre-pull CRI-O container for CRI-O installation
#   hosts:
#     - nodes
#     - infranodes
#     - masters
#   become: true
#   gather_facts: false
#   vars_files:
#     - "{{ ANSIBLE_REPO_PATH }}/configs/{{ env_type }}/env_vars.yml"
#     - "{{ ANSIBLE_REPO_PATH }}/configs/{{ env_type }}/env_secret_vars.yml"
#   tags:
#     - cri-o
#   tasks:
#     - name: Install atomic on nodes
#       yum:
#         name: atomic
#         state: present
#       when: container_runtime|default("docker") == "cri-o"
#
#     - name: Pre-pull cri-o image to nodes
#       command: "atomic pull --storage ostree registry.access.redhat.com/openshift3/cri-o:latest"
#       when: container_runtime|default("docker") == "cri-o"

- name: Step 004.3.1 - Gluster Node preparation for OpenShift deployment
=======

- name: Pre install cri-o package
  hosts:
    - nodes
    - infranodes
    - masters
  become: true
  gather_facts: false
  vars_files:
    - "{{ ANSIBLE_REPO_PATH }}/configs/{{ env_type }}/env_vars.yml"
    - "{{ ANSIBLE_REPO_PATH }}/configs/{{ env_type }}/env_secret_vars.yml"
  tags:
    - cri-o
  tasks:
    - name: Install cri-o on nodes (3.10 and higher)
      yum:
        name: cri-o
        state: present
      when:
      - container_runtime|default("docker") == "cri-o"
      - osrelease is version_compare('3.10.0', '>=')
    - name: Install cri-o on nodes (Before 3.10)
      yum:
        name: cri-o-1.9.12
        state: present
      when:
      - container_runtime|default("docker") == "cri-o"
      - osrelease is version_compare('3.10.0', '<')
    - name: Install yum versionlock (Before 3.10)
      yum:
        name: yum-plugin-versionlock
        state: present
      when: 
      - container_runtime|default("docker") == "cri-o"
      - osrelease is version_compare('3.10.0', '<')
    - name: Lock cri-o version (Before 3.10)
      command: "yum versionlock cri-o*"
      when: 
      - container_runtime|default("docker") == "cri-o"
      - osrelease is version_compare('3.10.0', '<')

- name: Configuring glusterfs nodes
>>>>>>> 308b0530
  gather_facts: False
  become: yes
  hosts:
    - support
  vars_files:
    - "{{ ANSIBLE_REPO_PATH }}/configs/{{ env_type }}/env_vars.yml"
  roles:
    - role: "{{ ANSIBLE_REPO_PATH }}/roles/host-ocp-node"
      when: install_glusterfs|d(false)|bool
  tags:
    - openshift_node_tasks
    - step004
    - step004.3.1

#########################Configuring nfs hosts

- name: Step 004.4 - Configuring Nfs Host
  gather_facts: False
  become: yes
  order: sorted
  hosts:
    - support
#    - "{{ ('tag_' ~ env_type ~ '_' ~ guid ~ '_support') | replace('-', '_') }}"
  vars_files:
    - "{{ ANSIBLE_REPO_PATH }}/configs/{{ env_type }}/env_vars.yml"
  roles:
    - { role: "{{ ANSIBLE_REPO_PATH }}/roles/host-ocp-nfs", when: 'install_nfs' }
  tags:
    - nfs_tasks
    - step004
    - step004.4

######################### Run OpenShift Installer

- name: Step 004.5 - Run OpenShift Installer
  gather_facts: False
  become: yes
  hosts:
#    - "{{ ('tag_' ~ env_type ~ '_' ~ guid ~ '_bastion') | replace('-', '_') }}"
    - bastions
  vars_files:
    - "{{ ANSIBLE_REPO_PATH }}/configs/{{ env_type }}/env_vars.yml"
  tags:
    - installing_openshift
    - step004
    - step004.5
  tasks:
<<<<<<< HEAD
  roles:
    - role: "{{ ANSIBLE_REPO_PATH }}/roles/host-ocp-provisioner"
    - role: "{{ ANSIBLE_REPO_PATH }}/roles/host-ocp-installer"
=======
    - name: Add log path to Ansible configuration
      lineinfile:
        regexp: "^#log_path"
        dest: "/etc/ansible/ansible.cfg"
        line: "log_path = /root/ansible.log"
        state: present
      tags:
        - ansible_log_enable

    - set_fact:
        ocp_release: "{{ osrelease.split('.')[0]}}.{{osrelease.split('.')[1]}}"

    # If you want to use latest patches from upstream set clone_openshift_ansible to true
    - name: Clone upstream openshift-ansible repository
      git:
        repo: https://github.com/openshift/openshift-ansible.git
        dest: /root/openshift-ansible
        version: "release-{{ocp_release}}"
      when: clone_openshift_ansible|d(false)|bool

    - name: run ansible-playbook -i /etc/ansible/hosts /root/openshift-ansible/playbooks/byo/config.yml (3.7 and earlier)
      shell: "ansible-playbook -i /etc/ansible/hosts /root/openshift-ansible/playbooks/byo/config.yml"
      register: openshift_install_log
      tags:
        - openshift_installer
      ignore_errors: true
      when:
        - clone_openshift_ansible|d(false)|bool
        - osrelease is version_compare('3.9', '<')

    - name: run ansible-playbook -i /etc/ansible/hosts /usr/share/ansible/openshift-ansible/playbooks/byo/config.yml (3.7 and earlier)
      shell: "ansible-playbook -i /etc/ansible/hosts /usr/share/ansible/openshift-ansible/playbooks/byo/config.yml"
      register: openshift_install_log
      tags:
        - openshift_installer
      ignore_errors: true
      when:
        - not clone_openshift_ansible|d(false)|bool
        - osrelease is version_compare('3.9', '<')

    - name: Fetch ansible.log (3.7 and earlier)
      fetch:
        src: /root/ansible.log
        dest: "{{ANSIBLE_REPO_PATH}}/workdir/{{project_tag}}.bastion.ansible.log"
        flat: true
      tags:
        - openshift_installer
      when:
        - osrelease is version_compare('3.9', '<')

    - name: report Byo Playbook error (3.7 and earlier)
      fail:
        msg: "FAIL {{ project_tag }} byo/config failed"
      when:
        - openshift_install_log is failed
        - osrelease is version_compare('3.9', '<')
      tags:
        - openshift_installer

    - name: run ansible-playbook -i /etc/ansible/hosts /root/openshift-ansible/playbooks/prerequisites.yml (3.9 and later)
      shell: "ansible-playbook -i /etc/ansible/hosts /root/openshift-ansible/playbooks/prerequisites.yml"
      register: openshift_install_log
      tags:
        - openshift_installer
      ignore_errors: true
      when:
        - clone_openshift_ansible|d(false)|bool
        - osrelease is version_compare('3.9', '>=')

    - name: run ansible-playbook -i /etc/ansible/hosts /usr/share/ansible/openshift-ansible/playbooks/prerequisites.yml (3.9 and later)
      shell: "ansible-playbook -i /etc/ansible/hosts /usr/share/ansible/openshift-ansible/playbooks/prerequisites.yml"
      register: openshift_install_log
      tags:
        - openshift_installer
      ignore_errors: true
      when:
        - not clone_openshift_ansible|d(false)|bool
        - osrelease is version_compare('3.9', '>=')

    - name: Fetch ansible.log for prerequisites run (3.9 and later)
      fetch:
        src: /root/ansible.log
        dest: "{{ANSIBLE_REPO_PATH}}/workdir/{{project_tag}}.bastion.ansible.prerequisites.log"
        flat: true
      tags:
        - openshift_installer
      when:
        - osrelease is version_compare('3.9', '>=')

    - name: report Prerequisites Playbook error (3.9 and later)
      fail:
        msg: "FAIL {{ project_tag }} prerequisites failed"
      when:
        - openshift_install_log|failed
        - osrelease is version_compare('3.9', '>=')
      tags:
        - openshift_installer

    - name: run ansible-playbook -i /etc/ansible/hosts /root/openshift-ansible/playbooks/deploy_cluster.yml (3.9 and later)
      shell: "ansible-playbook -i /etc/ansible/hosts /root/openshift-ansible/playbooks/deploy_cluster.yml"
      register: openshift_install_log
      tags:
        - openshift_installer
      ignore_errors: true
      when:
        - clone_openshift_ansible|d(false)|bool
        - osrelease is version_compare('3.9', '>=')

    - name: run ansible-playbook -i /etc/ansible/hosts /usr/share/ansible/openshift-ansible/playbooks/deploy_cluster.yml (3.9 and later)
      shell: "ansible-playbook -i /etc/ansible/hosts /usr/share/ansible/openshift-ansible/playbooks/deploy_cluster.yml"
      register: openshift_install_log
      tags:
        - openshift_installer
      ignore_errors: true
      when:
        - not clone_openshift_ansible|d(false)|bool
        - osrelease is version_compare('3.9', '>=')

    - name: Fetch ansible.log for deploy_cluster run (3.9 and later)
      fetch:
        src: /root/ansible.log
        dest: "{{ANSIBLE_REPO_PATH}}/workdir/{{project_tag}}.bastion.ansible.deploy_cluster.log"
        flat: true
      tags:
        - openshift_installer
      when:
        - osrelease is version_compare('3.9', '>=')

    - name: report deploy_cluster Playbook error (3.9 and later)
      fail:
        msg: "FAIL {{ project_tag }} deploy_cluster failed"
      when:
        - openshift_install_log is failed
        - osrelease is version_compare('3.9', '>=')
      tags:
        - openshift_installer
>>>>>>> 308b0530

  post_tasks:
    - name: get openshift credentials file
      shell: ansible masters[0] -b -m fetch -a "src=/root/.kube/config dest=/root/.kube/config flat=yes"
      tags:
        - get_openshift_credentials<|MERGE_RESOLUTION|>--- conflicted
+++ resolved
@@ -26,12 +26,7 @@
         src: "{{ ANSIBLE_REPO_PATH }}/configs/{{ env_type }}/files/hosts_template.j2"
         dest: "{{ ANSIBLE_REPO_PATH }}/workdir/hosts-{{ env_type }}-{{ guid }}"
       when:
-<<<<<<< HEAD
-        - osrelease | version_compare('3.9', '<')
-
-=======
         - osrelease is version_compare('3.9', '<')
->>>>>>> 308b0530
     - name: generate ansible hosts file for 3.9 and later
       template:
         src: "{{ ANSIBLE_REPO_PATH }}/configs/{{ env_type }}/files/hosts_template.{{ osrelease }}.j2"
@@ -39,7 +34,6 @@
       when:
         - osrelease is version_compare('3.9', '>=')
 
-<<<<<<< HEAD
 # - name: Step 004.2 - Bastion preparation for OpenShift deployment
 #   hosts:
 # #    - "{{ ('tag_' ~ env_type ~ '_' ~ guid ~ '_bastion') | replace('-', '_') }}"
@@ -54,100 +48,6 @@
 #     - openshift_provisioner_tasks
 #     - step004
 #     - step004.2
-=======
-- name: Step 00xxxxx bastion preparation for OpenShift deployment
-  hosts:
-    - "{{ ('tag_' ~ env_type ~ '_' ~ guid ~ '_bastion') | replace('-', '_') }}"
-    - bastions
-  become: true
-  gather_facts: False
-  vars_files:
-    - "../configs/{{ env_type }}/env_vars.yml"
-    - "../configs/{{ env_type }}/env_secret_vars.yml"
-  tags:
-    - openshift_host_templates
-    - openshift_install_idm_cert
-  tasks:
-    - name: Ensure directory /etc/ansible exists
-      file:
-        path: /etc/ansible
-        state: directory
-
-    - name: Copy over ansible hosts file
-      copy:
-        src: "../workdir/hosts-{{ env_type }}-{{ guid }}"
-        dest: /etc/ansible/hosts
-
-    - name: get idm certificate
-      get_url:
-        url: "{{idm_ca_url}}"
-        dest: /root/ca.crt
-        mode: 0440
-      when: >
-        (install_idm is defined and install_idm == "ldap")
-        or 'ldap' in install_idms|d([])
-
-    - when: >
-        (install_idm is defined and install_idm == "htpasswd")
-        or 'htpasswd' in install_idms|d([])
-      block:
-        - name: Install httpd-tools
-          package:
-            name: httpd-tools
-
-        # NOTE: We do not use 'htpasswd' module here because we have 200 entries to
-        # create in the htpasswd file. It would take >1min instead of <1s using a
-        # jinja2 template.
-        - name: Generate htpasswd hash for user_password
-          shell: >-
-            htpasswd -nb "userN" "{{user_password}}"|cut -d: -f2
-          register: htpasswd_line
-          when:
-            - user_password is defined
-            - user_password_hash is not defined
-
-        - name: Set fact user_password_hash
-          set_fact:
-            user_password_hash: "{{htpasswd_line.stdout}}"
-          when:
-            - user_password is defined
-            - user_password_hash is not defined
-            - htpasswd_line is succeeded
-
-        - name: Generate htpasswd hash for admin user
-          shell: >-
-            htpasswd -nb "admin" "{{admin_password}}"|cut -d: -f2
-          register: htpasswd_line
-          when:
-            - admin_password_hash is not defined
-            - admin_password is defined
-
-        - name: Set fact admin_password_hash
-          set_fact:
-            admin_password_hash: "{{htpasswd_line.stdout}}"
-          when:
-            - admin_password is defined
-            - admin_password_hash is not defined
-            - htpasswd_line is succeeded
-
-        - name: Generate htpasswd file
-          template:
-            src: "../configs/{{env_type}}/files/htpasswd.openshift"
-            dest: /root/htpasswd.openshift
-
-- name: Configuring openshift-provisioner
-  hosts:
-    - "{{ ('tag_' ~ env_type ~ '_' ~ guid ~ '_bastion') | replace('-', '_') }}"
-    - bastions
-  gather_facts: False
-  become: yes
-  vars_files:
-    - "../configs/{{ env_type }}/env_vars.yml"
-  roles:
-    - "../roles/openshift-provisioner"
-  tags:
-    - openshift_provisioner_tasks
->>>>>>> 308b0530
 
 #########################Configuring openshift-nodes
 
@@ -167,7 +67,6 @@
     - "{{ ANSIBLE_REPO_PATH }}/roles/host-ocp-node"
   tags:
     - openshift_node_tasks
-<<<<<<< HEAD
     - step004
     - step004.3
 
@@ -195,50 +94,6 @@
 #       when: container_runtime|default("docker") == "cri-o"
 
 - name: Step 004.3.1 - Gluster Node preparation for OpenShift deployment
-=======
-
-- name: Pre install cri-o package
-  hosts:
-    - nodes
-    - infranodes
-    - masters
-  become: true
-  gather_facts: false
-  vars_files:
-    - "{{ ANSIBLE_REPO_PATH }}/configs/{{ env_type }}/env_vars.yml"
-    - "{{ ANSIBLE_REPO_PATH }}/configs/{{ env_type }}/env_secret_vars.yml"
-  tags:
-    - cri-o
-  tasks:
-    - name: Install cri-o on nodes (3.10 and higher)
-      yum:
-        name: cri-o
-        state: present
-      when:
-      - container_runtime|default("docker") == "cri-o"
-      - osrelease is version_compare('3.10.0', '>=')
-    - name: Install cri-o on nodes (Before 3.10)
-      yum:
-        name: cri-o-1.9.12
-        state: present
-      when:
-      - container_runtime|default("docker") == "cri-o"
-      - osrelease is version_compare('3.10.0', '<')
-    - name: Install yum versionlock (Before 3.10)
-      yum:
-        name: yum-plugin-versionlock
-        state: present
-      when: 
-      - container_runtime|default("docker") == "cri-o"
-      - osrelease is version_compare('3.10.0', '<')
-    - name: Lock cri-o version (Before 3.10)
-      command: "yum versionlock cri-o*"
-      when: 
-      - container_runtime|default("docker") == "cri-o"
-      - osrelease is version_compare('3.10.0', '<')
-
-- name: Configuring glusterfs nodes
->>>>>>> 308b0530
   gather_facts: False
   become: yes
   hosts:
@@ -286,148 +141,9 @@
     - step004
     - step004.5
   tasks:
-<<<<<<< HEAD
   roles:
     - role: "{{ ANSIBLE_REPO_PATH }}/roles/host-ocp-provisioner"
     - role: "{{ ANSIBLE_REPO_PATH }}/roles/host-ocp-installer"
-=======
-    - name: Add log path to Ansible configuration
-      lineinfile:
-        regexp: "^#log_path"
-        dest: "/etc/ansible/ansible.cfg"
-        line: "log_path = /root/ansible.log"
-        state: present
-      tags:
-        - ansible_log_enable
-
-    - set_fact:
-        ocp_release: "{{ osrelease.split('.')[0]}}.{{osrelease.split('.')[1]}}"
-
-    # If you want to use latest patches from upstream set clone_openshift_ansible to true
-    - name: Clone upstream openshift-ansible repository
-      git:
-        repo: https://github.com/openshift/openshift-ansible.git
-        dest: /root/openshift-ansible
-        version: "release-{{ocp_release}}"
-      when: clone_openshift_ansible|d(false)|bool
-
-    - name: run ansible-playbook -i /etc/ansible/hosts /root/openshift-ansible/playbooks/byo/config.yml (3.7 and earlier)
-      shell: "ansible-playbook -i /etc/ansible/hosts /root/openshift-ansible/playbooks/byo/config.yml"
-      register: openshift_install_log
-      tags:
-        - openshift_installer
-      ignore_errors: true
-      when:
-        - clone_openshift_ansible|d(false)|bool
-        - osrelease is version_compare('3.9', '<')
-
-    - name: run ansible-playbook -i /etc/ansible/hosts /usr/share/ansible/openshift-ansible/playbooks/byo/config.yml (3.7 and earlier)
-      shell: "ansible-playbook -i /etc/ansible/hosts /usr/share/ansible/openshift-ansible/playbooks/byo/config.yml"
-      register: openshift_install_log
-      tags:
-        - openshift_installer
-      ignore_errors: true
-      when:
-        - not clone_openshift_ansible|d(false)|bool
-        - osrelease is version_compare('3.9', '<')
-
-    - name: Fetch ansible.log (3.7 and earlier)
-      fetch:
-        src: /root/ansible.log
-        dest: "{{ANSIBLE_REPO_PATH}}/workdir/{{project_tag}}.bastion.ansible.log"
-        flat: true
-      tags:
-        - openshift_installer
-      when:
-        - osrelease is version_compare('3.9', '<')
-
-    - name: report Byo Playbook error (3.7 and earlier)
-      fail:
-        msg: "FAIL {{ project_tag }} byo/config failed"
-      when:
-        - openshift_install_log is failed
-        - osrelease is version_compare('3.9', '<')
-      tags:
-        - openshift_installer
-
-    - name: run ansible-playbook -i /etc/ansible/hosts /root/openshift-ansible/playbooks/prerequisites.yml (3.9 and later)
-      shell: "ansible-playbook -i /etc/ansible/hosts /root/openshift-ansible/playbooks/prerequisites.yml"
-      register: openshift_install_log
-      tags:
-        - openshift_installer
-      ignore_errors: true
-      when:
-        - clone_openshift_ansible|d(false)|bool
-        - osrelease is version_compare('3.9', '>=')
-
-    - name: run ansible-playbook -i /etc/ansible/hosts /usr/share/ansible/openshift-ansible/playbooks/prerequisites.yml (3.9 and later)
-      shell: "ansible-playbook -i /etc/ansible/hosts /usr/share/ansible/openshift-ansible/playbooks/prerequisites.yml"
-      register: openshift_install_log
-      tags:
-        - openshift_installer
-      ignore_errors: true
-      when:
-        - not clone_openshift_ansible|d(false)|bool
-        - osrelease is version_compare('3.9', '>=')
-
-    - name: Fetch ansible.log for prerequisites run (3.9 and later)
-      fetch:
-        src: /root/ansible.log
-        dest: "{{ANSIBLE_REPO_PATH}}/workdir/{{project_tag}}.bastion.ansible.prerequisites.log"
-        flat: true
-      tags:
-        - openshift_installer
-      when:
-        - osrelease is version_compare('3.9', '>=')
-
-    - name: report Prerequisites Playbook error (3.9 and later)
-      fail:
-        msg: "FAIL {{ project_tag }} prerequisites failed"
-      when:
-        - openshift_install_log|failed
-        - osrelease is version_compare('3.9', '>=')
-      tags:
-        - openshift_installer
-
-    - name: run ansible-playbook -i /etc/ansible/hosts /root/openshift-ansible/playbooks/deploy_cluster.yml (3.9 and later)
-      shell: "ansible-playbook -i /etc/ansible/hosts /root/openshift-ansible/playbooks/deploy_cluster.yml"
-      register: openshift_install_log
-      tags:
-        - openshift_installer
-      ignore_errors: true
-      when:
-        - clone_openshift_ansible|d(false)|bool
-        - osrelease is version_compare('3.9', '>=')
-
-    - name: run ansible-playbook -i /etc/ansible/hosts /usr/share/ansible/openshift-ansible/playbooks/deploy_cluster.yml (3.9 and later)
-      shell: "ansible-playbook -i /etc/ansible/hosts /usr/share/ansible/openshift-ansible/playbooks/deploy_cluster.yml"
-      register: openshift_install_log
-      tags:
-        - openshift_installer
-      ignore_errors: true
-      when:
-        - not clone_openshift_ansible|d(false)|bool
-        - osrelease is version_compare('3.9', '>=')
-
-    - name: Fetch ansible.log for deploy_cluster run (3.9 and later)
-      fetch:
-        src: /root/ansible.log
-        dest: "{{ANSIBLE_REPO_PATH}}/workdir/{{project_tag}}.bastion.ansible.deploy_cluster.log"
-        flat: true
-      tags:
-        - openshift_installer
-      when:
-        - osrelease is version_compare('3.9', '>=')
-
-    - name: report deploy_cluster Playbook error (3.9 and later)
-      fail:
-        msg: "FAIL {{ project_tag }} deploy_cluster failed"
-      when:
-        - openshift_install_log is failed
-        - osrelease is version_compare('3.9', '>=')
-      tags:
-        - openshift_installer
->>>>>>> 308b0530
 
   post_tasks:
     - name: get openshift credentials file
